--- conflicted
+++ resolved
@@ -38,11 +38,7 @@
     .collect::<Vec<_>>();
 
   // Init environment
-<<<<<<< HEAD
-  let mut env = interp::Environment::new(line_nums+1);
-=======
   let mut env = interp::Environment::new(line_nums + 1);
->>>>>>> 9129fc98
 
   // Parse inputs
   env = match interp::parse_inputs(env, &arg_names, &args.inputs) {
