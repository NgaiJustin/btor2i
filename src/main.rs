use btor2i::cli;
use btor2i::error::InterpResult;
use btor2i::interp;
use btor2tools::Btor2Parser;
use clap::Parser;
use std::io;
use std::path::Path;
use std::time::Instant;
use tempfile::NamedTempFile;

fn main() -> InterpResult<()> {
  let start = Instant::now();
  let args = cli::CLI::parse();

  let btor2_file = match args.file {
    None => {
      // If no file is provided, we assume stdin
      let mut tmp = NamedTempFile::new().unwrap();
      io::copy(&mut io::stdin(), &mut tmp).unwrap();
      tmp.path().to_path_buf()
    }
    Some(input_file_path) => Path::new(input_file_path.as_str()).to_path_buf(),
  };

  // Parse and store the btor2 file as Vec<Btor2Line>
  let mut parser = Btor2Parser::new();
  let btor2_lines = parser.read_lines(&btor2_file).unwrap().collect::<Vec<_>>();

  // Flag inputs
  let arg_names = btor2_lines
    .iter()
    .filter(|line| matches!(line.tag(), btor2tools::Btor2Tag::Input))
<<<<<<< HEAD
    .filter_map(|line| line.symbol().map(|symbol_cstr| symbol_cstr.to_string_lossy().into_owned()))
=======
    .filter_map(|line| {
      line
        .symbol()
        .map(|symbol_cstr| symbol_cstr.to_string_lossy().into_owned())
    })
>>>>>>> 6c19c0d3
    .collect::<Vec<_>>();

  // Init environment
  let mut env = interp::Environment::new(btor2_lines.len() + 1);

  // Parse inputs
  match interp::parse_inputs(&mut env, &arg_names, &args.inputs) {
    Ok(()) => {}
    Err(e) => {
      eprintln!("{}", e);
      std::process::exit(1);
    }
  };

  // Main interpreter loop
  interp::interpret(btor2_lines.iter(), &mut env)?;

  // Print result of execution
  println!("{}", env);

  // print to stderr the time it took to run
  let duration = start.elapsed();
  eprintln!("Time elapsed: {} µs", duration.as_micros());

  Ok(())
}<|MERGE_RESOLUTION|>--- conflicted
+++ resolved
@@ -30,15 +30,7 @@
   let arg_names = btor2_lines
     .iter()
     .filter(|line| matches!(line.tag(), btor2tools::Btor2Tag::Input))
-<<<<<<< HEAD
-    .filter_map(|line| line.symbol().map(|symbol_cstr| symbol_cstr.to_string_lossy().into_owned()))
-=======
-    .filter_map(|line| {
-      line
-        .symbol()
-        .map(|symbol_cstr| symbol_cstr.to_string_lossy().into_owned())
-    })
->>>>>>> 6c19c0d3
+    .filter_map(|line| line.symbol().map(|symbol_cstr| symbol_cstr.to_string_lossy().into_owned())
     .collect::<Vec<_>>();
 
   // Init environment
