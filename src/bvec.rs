use std::{convert::From, fmt::Display, ops::Neg, ops::Rem};

use bitvec::prelude::*;
use num_bigint::{BigInt, BigUint};
use num_integer::Integer;
use num_traits::{One, Zero};

#[derive(Debug, Clone)]
pub struct BitVector {
  bits: BitVec<usize, Lsb0>,
}

impl BitVector {
  /// the value 0, of width `len`
  pub fn zeros(len: usize) -> Self {
    BitVector {
      bits: BitVec::repeat(false, len),
    }
  }

  /// the value 1, of width `len`
  pub fn one(len: usize) -> Self {
    let mut bits = BitVec::repeat(false, len);
    bits.set(0, true);
    BitVector { bits }
  }

  /// the value -1, of width `len`
  pub fn ones(len: usize) -> Self {
    BitVector {
      bits: BitVec::repeat(true, len),
    }
  }

  pub fn from_bool(b: bool) -> Self {
    let mut bits: BitVec = BitVec::new();
    bits.push(b);
    BitVector { bits }
  }

<<<<<<< HEAD
=======
  pub fn from_bool(b: bool) -> Self {
    let mut bits: BitVec = BitVec::new();
    bits.push(b);
    BitVector { bits }
  }

>>>>>>> 9129fc98
  pub fn width(&self) -> usize {
    self.bits.len()
  }

  /// sign-extend `bv` by `w` bits
  pub fn sign_extend(bv: &BitVector, w: usize) -> Self {
    let mut other_vec = BitVec::new();
    for bit in bv.bits.iter() {
      other_vec.push(*bit);
    }
    for _ in bv.bits.len()..bv.bits.len() + w {
      other_vec.push(*bv.bits.last().as_deref().unwrap());
    }
    BitVector { bits: other_vec }
  }

  /// zero-extend `bv` by `w`
  pub fn zero_extend(bv: &BitVector, w: usize) -> Self {
    let mut other_vec = BitVec::new();
    for bit in bv.bits.iter() {
      other_vec.push(*bit);
    }
    for _ in 0..w {
      other_vec.push(false);
    }
    BitVector { bits: other_vec }
  }

  /// keep bits `l` thru `u` (inclusive, 0-indexed) of `bv`
  pub fn slice(bv: &BitVector, l: usize, u: usize) -> Self {
    let mut other_vec = BitVec::new();
    for i in (l)..(u + 1) {
      other_vec.push(bv.bits[i]);
    }

    BitVector { bits: other_vec }
  }

  /// bitwise not
  pub fn not(bv: &BitVector) -> Self {
    let bits = bv.bits.clone();
    BitVector { bits: !bits }
  }

  /// increment
  pub fn inc(bv: &BitVector) -> Self {
    let mut missing: usize = 0;
    while missing < bv.bits.len() && bv.bits[missing] {
      missing += 1
    }
    if missing == bv.bits.len() {
      BitVector::zeros(bv.bits.len())
    } else {
      let mut ans = bv.clone();
      ans.bits.set(missing, true);
      for i in 0..missing {
        ans.bits.set(i, false);
      }
      ans
    }
  }

  pub fn inc2(bv: &BitVector) -> Self {
    match bv.bits.first_zero() {
      Some(missing) => {
        let mut ans = bv.clone();
        ans.bits.set(missing, true);
        for i in 0..missing {
          ans.bits.set(i, false);
        }
        ans
      }
      None => BitVector::zeros(bv.bits.len()),
    }
  }

  /// decrement
  pub fn dec(bv: &BitVector) -> Self {
    let mut present: usize = 0;
    while present < bv.bits.len() && !bv.bits[present] {
      present += 1
    }
    if present == bv.bits.len() {
      BitVector::ones(bv.bits.len())
    } else {
      let mut ans = bv.clone();
      ans.bits.set(present, false);
      for i in 0..present {
        ans.bits.set(i, true);
      }
      ans
    }
  }

  pub fn dec2(bv: &BitVector) -> Self {
    match bv.bits.first_one() {
      Some(present) => {
        let mut ans = bv.clone();
        ans.bits.set(present, false);
        for i in 0..present {
          ans.bits.set(i, true);
        }
        ans
      }
      None => BitVector::ones(bv.bits.len()),
    }
  }

  /// two's complement negation
  pub fn neg(bv: &BitVector) -> Self {
    BitVector::inc(&BitVector::not(bv))
  }

  pub fn redand(bv: &BitVector) -> bool {
    bv.bits.all()
  }

  pub fn redor(bv: &BitVector) -> bool {
    bv.bits.any()
  }

  pub fn redxor(bv: &BitVector) -> bool {
    bv.bits.count_ones() % 2 == 1
  }

  pub fn iff(bv1: &BitVector, bv2: &BitVector) -> bool {
    bv1.bits.any() == bv2.bits.any()
  }

  pub fn implies(bv1: &BitVector, bv2: &BitVector) -> bool {
    bv2.bits.any() | (!bv1.bits.any())
  }

  pub fn equals(bv1: &BitVector, bv2: &BitVector) -> bool {
    if bv1.bits.count_ones() != bv2.bits.count_ones() {
      return false;
    }
    for i in bv1.bits.iter_ones() {
      if !(bv2.bits[i]) {
        return false;
      }
    }
    bv1.bits.len() == bv2.bits.len()
  }

  pub fn neq(bv1: &BitVector, bv2: &BitVector) -> bool {
    !BitVector::equals(bv1, bv2)
  }

  pub fn to_usize(&self) -> usize {
    let mut ans: usize = 0;
    for i in 0..self.bits.len() {
      if self.bits[i] {
        ans += 1 << i;
      }
    }
    ans
  }

  // perhaps a better implementation of this would be
  // to construct the vector of bytes and pass that to from_[signed]_bytes
  fn to_bigint(&self) -> BigInt {
    if self.bits.is_empty() {
      Zero::zero()
    } else if self.bits[self.bits.len() - 1] {
      if self.bits.count_ones() == 1 {
        // handle min int separately
        let inc = BitVector::inc(self);
        return inc.to_bigint().checked_sub(&One::one()).unwrap();
      } else {
        // negations are fast because big int is sign-magnitude
        let neg = BitVector::neg(self);
        return neg.to_bigint().neg();
      }
    } else {
      let mut ans: BigInt = Zero::zero();
      for i in 0..self.bits.len() {
        ans.set_bit(i.try_into().unwrap(), self.bits[i])
      }
      return ans;
    }
  }

  fn to_biguint(&self) -> BigUint {
    let mut ans: BigUint = Zero::zero();
    for i in 0..self.bits.len() {
      ans.set_bit(i.try_into().unwrap(), self.bits[i])
    }
    ans
  }

  pub fn from_bigint(b: BigInt, width: usize) -> Self {
    let mut bits = BitVec::new();
    for i in 0..width {
      bits.push(b.bit(i.try_into().unwrap()));
    }

    BitVector { bits }
  }

  fn from_biguint(b: BigUint, width: usize) -> Self {
    let mut bits = BitVec::new();
    for i in 0..width {
      bits.push(b.bit(i.try_into().unwrap()));
    }

    BitVector { bits }
  }

  pub fn sgt(bv1: &BitVector, bv2: &BitVector) -> bool {
    bv1.to_bigint() > bv2.to_bigint()
  }

  pub fn ugt(bv1: &BitVector, bv2: &BitVector) -> bool {
    bv1.to_biguint() > bv2.to_biguint()
  }

  pub fn sgte(bv1: &BitVector, bv2: &BitVector) -> bool {
    bv1.to_bigint() >= bv2.to_bigint()
  }

  pub fn ugte(bv1: &BitVector, bv2: &BitVector) -> bool {
    bv1.to_biguint() >= bv2.to_biguint()
  }

  pub fn slt(bv1: &BitVector, bv2: &BitVector) -> bool {
    bv1.to_bigint() < bv2.to_bigint()
  }

  pub fn ult(bv1: &BitVector, bv2: &BitVector) -> bool {
    bv1.to_biguint() < bv2.to_biguint()
  }

  pub fn slte(bv1: &BitVector, bv2: &BitVector) -> bool {
    bv1.to_bigint() <= bv2.to_bigint()
  }

  pub fn ulte(bv1: &BitVector, bv2: &BitVector) -> bool {
    bv1.to_biguint() <= bv2.to_biguint()
  }

  pub fn and(bv1: &BitVector, bv2: &BitVector) -> Self {
    let mut bits = bv1.bits.clone();
    bits &= bv2.bits.as_bitslice();
    BitVector { bits }
  }

  pub fn nand(bv1: &BitVector, bv2: &BitVector) -> Self {
    let mut bits = bv1.bits.clone();
    bits &= bv2.bits.as_bitslice();
    BitVector { bits: !bits }
  }

  pub fn nor(bv1: &BitVector, bv2: &BitVector) -> Self {
    BitVector::not(&BitVector::or(bv1, bv2))
  }

  pub fn or(bv1: &BitVector, bv2: &BitVector) -> Self {
    let mut bits = bv1.bits.clone();
    bits |= bv2.bits.as_bitslice();
    BitVector { bits }
  }

  pub fn xnor(bv1: &BitVector, bv2: &BitVector) -> Self {
    BitVector::not(&BitVector::xor(bv1, bv2))
  }

  pub fn xor(bv1: &BitVector, bv2: &BitVector) -> Self {
    let mut bits = bv1.bits.clone();
    bits ^= bv2.bits.as_bitslice();
    BitVector { bits }
  }

  /// rotate index 1 towards index 0
  pub fn rol(bv1: &BitVector, bv2: &BitVector) -> Self {
    let len = bv1.bits.len();
    let rotate_amount = bv2.to_usize();
    let mut bits = bitvec![0; len];
    for i in 0..len {
      bits.set(i, bv1.bits[(i + rotate_amount) % len]);
    }
    BitVector { bits }
  }

  /// rotate index 1 away from index 0
  pub fn ror(bv1: &BitVector, bv2: &BitVector) -> Self {
    let len = bv1.bits.len();
    let rotate_amount = bv2.to_usize();
    let mut bits = bitvec![0; len];
    for i in 0..len {
      bits.set((i + rotate_amount) % len, bv1.bits[i]);
    }
    BitVector { bits }
  }

  pub fn sll(bv1: &BitVector, bv2: &BitVector) -> Self {
    let len = bv1.bits.len();
    let shift_amount = bv2.to_usize();
    let mut bits = bitvec![0; len];
    for i in shift_amount..len {
      bits.set(i, bv1.bits[i - shift_amount]);
    }
    BitVector { bits }
  }

  pub fn sra(bv1: &BitVector, bv2: &BitVector) -> Self {
    let len = bv1.bits.len();
    let shift_amount = bv2.to_usize();
    let b = *bv1.bits.last().unwrap();
    let mut bits = BitVec::repeat(b, len);
    for i in 0..(len - shift_amount) {
      bits.set(i, bv1.bits[i + shift_amount]);
    }
    BitVector { bits }
  }

  pub fn srl(bv1: &BitVector, bv2: &BitVector) -> Self {
    let len = bv1.bits.len();
    let shift_amount = bv2.to_usize();
    let mut bits = BitVec::repeat(false, len);
    for i in 0..(len - shift_amount) {
      bits.set(i, bv1.bits[i + shift_amount]);
    }
    BitVector { bits }
  }

  pub fn add(bv1: &BitVector, bv2: &BitVector) -> Self {
    BitVector::from_biguint(bv1.to_biguint() + (bv2.to_biguint()), bv1.bits.len())
  }

  pub fn mul(bv1: &BitVector, bv2: &BitVector) -> Self {
    BitVector::from_biguint(bv1.to_biguint() * (bv2.to_biguint()), bv1.bits.len())
  }

  pub fn sub(bv1: &BitVector, bv2: &BitVector) -> Self {
    BitVector::from_bigint(bv1.to_bigint() - (&bv2.to_bigint()), bv1.bits.len())
  }

  pub fn udiv(bv1: &BitVector, bv2: &BitVector) -> Self {
    BitVector::from_biguint(bv1.to_biguint() / bv2.to_biguint(), bv1.bits.len())
  }

  pub fn urem(bv1: &BitVector, bv2: &BitVector) -> Self {
    BitVector::from_biguint(bv1.to_biguint().rem(&bv2.to_biguint()), bv1.bits.len())
  }

  pub fn sdiv(bv1: &BitVector, bv2: &BitVector) -> Self {
    BitVector::from_bigint(
      bv1
        .to_bigint()
        .checked_div(&bv2.to_bigint())
        .unwrap_or(BitVector::ones(bv1.bits.len()).to_bigint()),
      bv1.bits.len(),
    )
  }

  pub fn smod(bv1: &BitVector, bv2: &BitVector) -> Self {
    BitVector::from_bigint(bv1.to_bigint().mod_floor(&bv2.to_bigint()), bv1.bits.len())
  }

  pub fn srem(bv1: &BitVector, bv2: &BitVector) -> Self {
    let bv1i = bv1.to_bigint();
    let bv2i = bv2.to_bigint();
    let ans = bv1i.mod_floor(&bv2i);
    if bv1i.sign() != bv2i.sign() && !bv1i.is_zero() && !bv2i.is_zero() {
      BitVector::from_bigint(ans - bv2i, bv1.bits.len())
    } else {
      BitVector::from_bigint(ans, bv1.bits.len())
    }
  }

  pub fn saddo(_bv1: &BitVector, _bv2: &BitVector) -> bool {
    todo!()
  }

  pub fn uaddo(_bv1: &BitVector, _bv2: &BitVector) -> bool {
    todo!()
  }

  pub fn sdivo(_bv1: &BitVector, _bv2: &BitVector) -> bool {
    todo!()
  }

  pub fn smulo(_bv1: &BitVector, _bv2: &BitVector) -> bool {
    todo!()
  }

  pub fn umulo(_bv1: &BitVector, _bv2: &BitVector) -> bool {
    todo!()
  }

  pub fn ssubo(_bv1: &BitVector, _bv2: &BitVector) -> bool {
    todo!()
  }

  pub fn usubo(_bv1: &BitVector, _bv2: &BitVector) -> bool {
    todo!()
  }

  pub fn concat(bv1: &BitVector, bv2: &BitVector) -> Self {
    let mut bits = BitVec::new();
    bits.reserve(bv1.bits.len() + bv2.bits.len());
    for i in 0..bv1.bits.len() {
      bits.set(i, bv1.bits[i]);
    }
    for i in 0..bv2.bits.len() {
      bits.set(bv1.bits.len() + i, bv2.bits[i]);
    }
    BitVector { bits }
  }

  pub fn ite(cond: &BitVector, bv1: &BitVector, bv2: &BitVector) -> Self {
    assert!(cond.bits.len() == 1);
    if cond.bits[0] {
      bv1.clone()
    } else {
      bv2.clone()
    }
  }
}

impl From<usize> for BitVector {
  fn from(i: usize) -> Self {
    let bitvec = BitVec::from_element(i);
    BitVector { bits: bitvec }
  }
}

impl From<Vec<bool>> for BitVector {
  fn from(v: Vec<bool>) -> Self {
    let mut bits = BitVec::new();
    for bit in v.iter() {
      bits.push(*bit);
    }
    BitVector { bits }
  }
}

impl Display for BitVector {
  fn fmt(&self, f: &mut std::fmt::Formatter<'_>) -> std::fmt::Result {
    let chunked_bits = self
      .bits
      .iter()
      .map(|bit| if *bit { '1' } else { '0' })
      .collect::<Vec<_>>()
      .chunks_mut(4)
      .rev()
      .map(|chunk| {
        chunk.reverse();
        chunk.iter().collect::<String>()
      })
      .collect::<Vec<_>>()
      .join(" ");
    write!(
      f,
      "BitVector(length: {}; bits: {})",
      self.bits.len(),
      chunked_bits
    )
  }
}

#[cfg(test)]
mod tests {
  use super::*;

  fn naive_test_eq(bv1: &BitVector, bv2: &BitVector) -> bool {
    for i in bv1.bits.iter_ones() {
      if !(bv2.bits[i]) {
        return false;
      }
    }
    for i in bv2.bits.iter_ones() {
      if !(bv1.bits[i]) {
        return false;
      }
    }
    bv1.bits.len() == bv2.bits.len()
  }

  #[test]
  /// checks internal representation (no actual logic)
  fn test_helpers() {
    let bv = BitVector::from(vec![true, false, true, true]);
    let bv_7 = BitVector::ones(4);
    let bv_7_2 = BitVector::from(vec![true, true, true, true]);
    assert!(bv.bits[0]);
    assert!(!bv.bits[1]);
    assert!(bv.bits[2]);
    assert!(bv.bits[3]);
    assert!(!naive_test_eq(&bv, &bv_7));
    assert!(naive_test_eq(&bv_7, &bv_7_2));
    println!(
      "{}",
      BitVector::from(vec![
        true, false, true, true, false, true, true, false, false, false, false
      ])
    );
  }

  #[test]
  fn test_slices() {
    let bv_3 = BitVector::from(vec![true, true, false]);
    let bv_5 = BitVector::from(vec![true, false, true]);

    let bv_3_longer = BitVector::from(vec![true, true, false, false, false]);

    assert!(naive_test_eq(
      &BitVector::sign_extend(&bv_3, 2),
      &bv_3_longer,
    ));
    assert!(naive_test_eq(
      &BitVector::zero_extend(&bv_3, 2),
      &bv_3_longer,
    ));

    assert!(naive_test_eq(
      &BitVector::sign_extend(&bv_5, 2),
      &BitVector::from(vec![true, false, true, true, true]),
    ));
    assert!(naive_test_eq(
      &BitVector::zero_extend(&bv_5, 3),
      &BitVector::from(vec![true, false, true, false, false, false]),
    ));

    assert!(naive_test_eq(
      &BitVector::slice(&bv_5, 0, 0),
      &BitVector::from(vec![true]),
    ));
    assert!(naive_test_eq(&BitVector::slice(&bv_5, 0, 2), &bv_5));
    assert!(naive_test_eq(
      &BitVector::slice(&bv_3_longer, 1, 4),
      &BitVector::from(vec![true, false, false, false]),
    ));
  }

  #[test]
  fn test_unary() {
    let bv_0 = BitVector::from(vec![false, false]);
    let bv_1 = BitVector::from(vec![true, false]);
    let bv_2 = BitVector::from(vec![false, true]);
    let bv_3 = BitVector::from(vec![true, true]);

    assert!(naive_test_eq(&BitVector::inc(&bv_0), &bv_1));
    assert!(naive_test_eq(&BitVector::inc(&bv_1), &bv_2));
    assert!(naive_test_eq(&BitVector::inc(&bv_2), &bv_3));
    assert!(naive_test_eq(&BitVector::inc(&bv_3), &bv_0));

    assert!(naive_test_eq(&BitVector::dec(&bv_1), &bv_0));
    assert!(naive_test_eq(&BitVector::dec(&bv_2), &bv_1));
    assert!(naive_test_eq(&BitVector::dec(&bv_3), &bv_2));
    assert!(naive_test_eq(&BitVector::dec(&bv_0), &bv_3));

    assert!(naive_test_eq(&BitVector::not(&bv_0), &bv_3));
    assert!(naive_test_eq(&BitVector::not(&bv_1), &bv_2));

    // pairs add to 4
    assert!(naive_test_eq(&BitVector::neg(&bv_0), &bv_0));
    assert!(naive_test_eq(&BitVector::neg(&bv_1), &bv_3));
    assert!(naive_test_eq(&BitVector::neg(&bv_2), &bv_2));
    assert!(naive_test_eq(&BitVector::neg(&bv_3), &bv_1));

    assert!(BitVector::redand(&bv_3));
    assert!(!BitVector::redand(&bv_1));
    assert!(!BitVector::redand(&bv_2));
    assert!(!BitVector::redand(&bv_0));

    assert!(!BitVector::redor(&bv_0));
    assert!(BitVector::redor(&bv_1));
    assert!(BitVector::redor(&bv_2));
    assert!(BitVector::redor(&bv_3));

    assert!(!BitVector::redxor(&bv_0));
    assert!(BitVector::redxor(&bv_1));
    assert!(BitVector::redxor(&bv_2));
    assert!(!BitVector::redxor(&bv_3));

    assert!(naive_test_eq(
      &BitVector::neg(&BitVector::neg(&BitVector::neg(&BitVector::neg(&bv_3)))),
      &bv_3,
    ));
    assert!(naive_test_eq(
      &BitVector::not(&BitVector::not(&BitVector::not(&BitVector::not(&bv_2)))),
      &bv_2,
    ));
    assert!(naive_test_eq(
      &BitVector::inc(&BitVector::dec(&BitVector::dec(&BitVector::inc(&bv_2)))),
      &bv_2,
    ));
  }

  #[test]
  fn test_unsigned_arithmetic_small() {
    let max = 128;
    let size = 7;

    let mut unsigned_numbers: Vec<BitVector> = Vec::new();
    unsigned_numbers.push(BitVector::zeros(size));
    for _i in 1..max {
      unsigned_numbers.push(BitVector::inc(unsigned_numbers.last().unwrap()));
    }

    for i in 0..max {
      for j in 0..max {
        let sum = BitVector::add(&unsigned_numbers[i], &unsigned_numbers[j]);
        // let diff = BitVector::sub(&unsigned_numbers[i], &unsigned_numbers[j]);
        let prod = BitVector::mul(&unsigned_numbers[i], &unsigned_numbers[j]);

        // implementation-specific, behavior should be undefined in second case
        let _sub_index = if i >= j { i - j } else { i + max - j };

        assert!(naive_test_eq(&sum, &unsigned_numbers[(i + j) % max]));
        // assert!(naive_test_eq(&diff, &unsigned_numbers[sub_index % max]));
        assert!(naive_test_eq(&prod, &unsigned_numbers[(i * j) % max]));
        if i < j {
          assert!(BitVector::ult(&unsigned_numbers[i], &unsigned_numbers[j]));
        }
        if i <= j {
          assert!(BitVector::ulte(&unsigned_numbers[i], &unsigned_numbers[j]));
        }
        if i > j {
          assert!(BitVector::ugt(&unsigned_numbers[i], &unsigned_numbers[j]));
        }
        if i >= j {
          assert!(BitVector::ugte(&unsigned_numbers[i], &unsigned_numbers[j]));
        }
      }
    }
  }
}<|MERGE_RESOLUTION|>--- conflicted
+++ resolved
@@ -38,15 +38,6 @@
     BitVector { bits }
   }
 
-<<<<<<< HEAD
-=======
-  pub fn from_bool(b: bool) -> Self {
-    let mut bits: BitVec = BitVec::new();
-    bits.push(b);
-    BitVector { bits }
-  }
-
->>>>>>> 9129fc98
   pub fn width(&self) -> usize {
     self.bits.len()
   }
