--- conflicted
+++ resolved
@@ -10,22 +10,13 @@
 
 #[derive(Debug, Clone)]
 pub struct BitVector {
-<<<<<<< HEAD
-  //   bits: BVec,
   bits: BitVec<usize, Lsb0>,
-  width: usize,
-=======
-  bits: BitVec<usize, Lsb0>,
->>>>>>> 2a330395
 }
 
 impl From<usize> for BitVector {
   fn from(i: usize) -> Self {
     let bitvec = BitVec::from_element(i);
-    BitVector {
-      width: bitvec.len(),
-      bits: bitvec,
-    }
+    BitVector { bits: bitvec }
   }
 }
 
@@ -36,27 +27,6 @@
     for _ in 0..len {
       bits.push(false);
     }
-<<<<<<< HEAD
-    let ans: BitVector = BitVector { bits, width: len };
-    ans
-  }
-
-  pub fn ones(len: usize) -> Self {
-    let mut bits = BitVec::new();
-    for _ in 0..len {
-      bits.push(true);
-    }
-    BitVector { bits, width: len }
-  }
-
-  pub fn from_bits(bits: Vec<bool>) -> Self {
-    let mut ans: BitVector = BitVector {
-      bits: BitVec::new(),
-      width: bits.len(),
-    };
-    for bit in bits.iter() {
-      ans.bits.push(*bit);
-=======
     BitVector { bits }
   }
 
@@ -70,7 +40,6 @@
     let mut bits = BitVec::new();
     for _ in 0..len {
       bits.push(true);
->>>>>>> 2a330395
     }
     BitVector { bits }
   }
@@ -80,12 +49,6 @@
     let mut other_vec = BitVec::new();
     for bit in bv.bits.iter() {
       other_vec.push(*bit);
-<<<<<<< HEAD
-    }
-    for _ in bv.width..bv.width + w {
-      other_vec.push(*bv.bits.last().as_deref().unwrap());
-=======
->>>>>>> 2a330395
     }
     for _ in bv.bits.len()..bv.bits.len() + w {
       other_vec.push(*bv.bits.last().as_deref().unwrap());
@@ -99,14 +62,8 @@
     for bit in bv.bits.iter() {
       other_vec.push(*bit);
     }
-<<<<<<< HEAD
-    BitVector {
-      bits: other_vec,
-      width: bv.width + w,
-=======
     for _ in 0..w {
       other_vec.push(false);
->>>>>>> 2a330395
     }
     BitVector { bits: other_vec }
   }
@@ -124,24 +81,13 @@
   /// bitwise not
   pub fn not(bv: &BitVector) -> Self {
     let bits = bv.bits.clone();
-<<<<<<< HEAD
-    BitVector {
-      bits: !bits,
-      width: bv.width,
-    }
-=======
     BitVector { bits: !bits }
->>>>>>> 2a330395
   }
 
   /// increment
   pub fn inc(bv: &BitVector) -> Self {
     let mut missing: usize = 0;
-<<<<<<< HEAD
-    while missing < bv.width && bv.bits[missing] {
-=======
     while missing < bv.bits.len() && bv.bits[missing] {
->>>>>>> 2a330395
       missing += 1
     }
     if missing == bv.bits.len() {
@@ -159,11 +105,7 @@
   /// decrement
   pub fn dec(bv: &BitVector) -> Self {
     let mut present: usize = 0;
-<<<<<<< HEAD
-    while present < bv.width && !bv.bits[present] {
-=======
     while present < bv.bits.len() && !bv.bits[present] {
->>>>>>> 2a330395
       present += 1
     }
     if present == bv.bits.len() {
@@ -184,19 +126,11 @@
   }
 
   pub fn redand(bv: &BitVector) -> bool {
-<<<<<<< HEAD
-    bv.bits.count_ones() == bv.width
-  }
-
-  pub fn redor(bv: &BitVector) -> bool {
-    bv.bits.count_ones() != 0
-=======
     bv.bits.all()
   }
 
   pub fn redor(bv: &BitVector) -> bool {
     bv.bits.any()
->>>>>>> 2a330395
   }
 
   pub fn redxor(bv: &BitVector) -> bool {
@@ -214,32 +148,29 @@
   pub fn equals(bv1: &BitVector, bv2: &BitVector) -> bool {
     if bv1.bits.count_ones() != bv2.bits.count_ones() {
       return false;
-<<<<<<< HEAD
     }
     for i in bv1.bits.iter_ones() {
       if !(bv2.bits[i]) {
         return false;
       }
     }
-    true
+    bv1.bits.len() == bv2.bits.len()
+  }
+
+  pub fn neq(bv1: &BitVector, bv2: &BitVector) -> bool {
+    !BitVector::equals(bv1, bv2)
   }
 
   pub fn neq(bv1: &BitVector, bv2: &BitVector) -> bool {
     if bv1.bits.count_ones() != bv2.bits.count_ones() {
       return true;
-=======
->>>>>>> 2a330395
     }
     for i in bv1.bits.iter_ones() {
       if !(bv2.bits[i]) {
         return false;
       }
     }
-    bv1.bits.len() == bv2.bits.len()
-  }
-
-  pub fn neq(bv1: &BitVector, bv2: &BitVector) -> bool {
-    !BitVector::equals(bv1, bv2)
+    true
   }
 
   pub fn to_usize(&self) -> usize {
@@ -257,13 +188,8 @@
   fn to_bigint(&self) -> BigInt {
     if self.bits.is_empty() {
       Zero::zero()
-<<<<<<< HEAD
-    } else if self.bits[self.width - 1] {
-      if self.bits.len() == 1 {
-=======
     } else if self.bits[self.bits.len() - 1] {
       if self.bits.count_ones() == 1 {
->>>>>>> 2a330395
         // handle min int separately
         let inc = BitVector::inc(self);
         return inc.to_bigint().checked_sub(&One::one()).unwrap();
@@ -274,11 +200,7 @@
       }
     } else {
       let mut ans: BigInt = Zero::zero();
-<<<<<<< HEAD
-      for i in 0..self.width {
-=======
       for i in 0..self.bits.len() {
->>>>>>> 2a330395
         ans.set_bit(i.try_into().unwrap(), self.bits[i])
       }
       return ans;
@@ -287,11 +209,7 @@
 
   fn to_biguint(&self) -> BigUint {
     let mut ans: BigUint = Zero::zero();
-<<<<<<< HEAD
-    for i in 0..self.width {
-=======
     for i in 0..self.bits.len() {
->>>>>>> 2a330395
       ans.set_bit(i.try_into().unwrap(), self.bits[i])
     }
     ans
@@ -349,16 +267,8 @@
 
   pub fn and(bv1: &BitVector, bv2: &BitVector) -> Self {
     let mut bits = bv1.bits.clone();
-<<<<<<< HEAD
-    bits &= bv2.bits.clone();
-    BitVector {
-      bits,
-      width: bv1.width,
-    }
-=======
     bits &= bv2.bits.as_bitslice();
     BitVector { bits }
->>>>>>> 2a330395
   }
 
   pub fn nand(bv1: &BitVector, bv2: &BitVector) -> Self {
@@ -373,16 +283,8 @@
 
   pub fn or(bv1: &BitVector, bv2: &BitVector) -> Self {
     let mut bits = bv1.bits.clone();
-<<<<<<< HEAD
-    bits |= bv2.bits.clone();
-    BitVector {
-      bits,
-      width: bv1.width,
-    }
-=======
     bits |= bv2.bits.as_bitslice();
     BitVector { bits }
->>>>>>> 2a330395
   }
 
   pub fn xnor(bv1: &BitVector, bv2: &BitVector) -> Self {
@@ -391,16 +293,8 @@
 
   pub fn xor(bv1: &BitVector, bv2: &BitVector) -> Self {
     let mut bits = bv1.bits.clone();
-<<<<<<< HEAD
-    bits ^= bv2.bits.clone();
-    BitVector {
-      bits,
-      width: bv1.width,
-    }
-=======
     bits ^= bv2.bits.as_bitslice();
     BitVector { bits }
->>>>>>> 2a330395
   }
 
   pub fn rol(_bv1: &BitVector, _bv2: &BitVector) -> Self {
@@ -505,12 +399,7 @@
   fn test_helpers() {
     let bv = BitVector::from(vec![true, false, true, true]);
     let bv_7 = BitVector::ones(4);
-<<<<<<< HEAD
-    let bv_7_2 = BitVector::from_bits(vec![true, true, true, true]);
-    println!("{}", bv_7.bits);
-=======
     let bv_7_2 = BitVector::from(vec![true, true, true, true]);
->>>>>>> 2a330395
     assert!(bv.bits[0]);
     assert!(!bv.bits[1]);
     assert!(bv.bits[2]);
@@ -632,14 +521,10 @@
         let sum = BitVector::add(&unsigned_numbers[i], &unsigned_numbers[j]);
         // let diff = BitVector::sub(&unsigned_numbers[i], &unsigned_numbers[j]);
         let prod = BitVector::mul(&unsigned_numbers[i], &unsigned_numbers[j]);
-<<<<<<< HEAD
-        // let sub_index = if i >= j { i - j } else { i + max - j };
-=======
 
         // implementation-specific, behavior should be undefined in second case
         let sub_index = if i >= j { i - j } else { i + max - j };
 
->>>>>>> 2a330395
         assert!(naive_test_eq(&sum, &unsigned_numbers[(i + j) % max]));
         // assert!(naive_test_eq(&diff, &unsigned_numbers[sub_index % max]));
         assert!(naive_test_eq(&prod, &unsigned_numbers[(i * j) % max]));
