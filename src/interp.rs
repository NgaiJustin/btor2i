--- conflicted
+++ resolved
@@ -5,7 +5,7 @@
 use btor2tools::Btor2SortContent;
 use btor2tools::Btor2SortTag;
 use num_bigint::BigInt;
-use num_traits::{Num, One};
+use num_traits::Num;
 use std::collections::HashMap;
 use std::fmt;
 use std::str::FromStr;
@@ -107,11 +107,6 @@
   for line in prog_iterator {
     let id = line.id();
     let tag = line.tag();
-<<<<<<< HEAD
-    // println!("{:?}", _env);
-    println!("{:?}", line);
-=======
->>>>>>> 9129fc98
     let _line_res: Result<(), String> = match tag {
       // core
       btor2tools::Btor2Tag::Sort => {
@@ -140,106 +135,6 @@
                     _env.set(id.try_into().unwrap(), Value::BitVector(bv));
                   }
                   Ok(())
-<<<<<<< HEAD
-                }
-                Btor2SortTag::Array => Err(error::InterpError::Unsupported(format!(
-                  "{:?}",
-                  line.sort().tag()
-                ))),
-              }
-            }
-            Err(_E) => Err(error::InterpError::BadFuncArgType(
-              "Bad value in constant".to_string(),
-            )),
-          },
-          None => Err(error::InterpError::BadFuncArgType(
-            "No value in constant".to_string(),
-          )),
-        }
-      }
-      btor2tools::Btor2Tag::Constd => {
-        let _constval = line.constant();
-        match line.constant() {
-          Some(cstr) => match cstr.to_str() {
-            Ok(str) => {
-              let nstring = str.to_string();
-              let intval: BigInt = BigInt::from_str(&nstring).unwrap();
-              match line.sort().tag() {
-                Btor2SortTag::Bitvec => {
-                  if let Btor2SortContent::Bitvec { width } = line.sort().content() {
-                    let bv = BitVector::from_bigint(intval, width.try_into().unwrap());
-                    _env.set(id.try_into().unwrap(), Value::BitVector(bv));
-                  }
-                  Ok(())
-                }
-                Btor2SortTag::Array => Err(error::InterpError::Unsupported(format!(
-                  "{:?}",
-                  line.sort().tag()
-                ))),
-              }
-            }
-            Err(_E) => Err(error::InterpError::BadFuncArgType(
-              "Bad value in constant".to_string(),
-            )),
-          },
-          None => Err(error::InterpError::BadFuncArgType(
-            "No value in constant".to_string(),
-          )),
-        }
-      }
-      btor2tools::Btor2Tag::Consth => match line.constant() {
-        Some(cstr) => match cstr.to_str() {
-          Ok(str) => {
-            let nstring = str.to_string();
-            let intval: BigInt = BigInt::from_str_radix(&nstring, 16).unwrap();
-            match line.sort().tag() {
-              Btor2SortTag::Bitvec => {
-                if let Btor2SortContent::Bitvec { width } = line.sort().content() {
-                  let bv = BitVector::from_bigint(intval, width.try_into().unwrap());
-                  _env.set(id.try_into().unwrap(), Value::BitVector(bv));
-                }
-                Ok(())
-              }
-              Btor2SortTag::Array => Err(error::InterpError::Unsupported(format!(
-                "{:?}",
-                line.sort().tag()
-              ))),
-            }
-          }
-          Err(_E) => Err(error::InterpError::BadFuncArgType(
-            "Bad value in constant".to_string(),
-          )),
-        },
-        None => Err(error::InterpError::BadFuncArgType(
-          "No value in constant".to_string(),
-        )),
-      },
-      btor2tools::Btor2Tag::Input => {
-        let input_name = line.symbol().unwrap().to_string_lossy().into_owned();
-
-        // verify that input is of the correct sort
-        let sort = line.sort();
-        match sort.tag() {
-          Btor2SortTag::Bitvec => {
-            if let Btor2SortContent::Bitvec { width } = sort.content() {
-              if let Some(expected_width) = sorts_map.get(&sort.id()) {
-                if *expected_width != width {
-                  return Err(error::InterpError::BadFuncArgWidth(
-                    input_name,
-                    *expected_width as usize,
-                    width as usize,
-                  ));
-                } else {
-                  // convert input to bitvector
-
-                  // justin what is going on here
-                  let input_val = _env.args.get(&input_name).unwrap();
-
-                  // is this a vector of length 1?
-                  let input_bits = BitVector::from_bool(*input_val == 1);
-                  _env.set(id.try_into().unwrap(), Value::BitVector(input_bits));
-=======
->>>>>>> 9129fc98
                 }
                 Btor2SortTag::Array => Err(error::InterpError::Unsupported(format!(
                   "{:?}",
@@ -365,161 +260,27 @@
       }
 
       btor2tools::Btor2Tag::One => {
-        let _intval: BigInt = One::one();
-        match line.sort().tag() {
-          Btor2SortTag::Bitvec => {
-            if let Btor2SortContent::Bitvec { width } = line.sort().content() {
-              let bv = BitVector::one(width.try_into().unwrap());
-              _env.set(id.try_into().unwrap(), Value::BitVector(bv));
-            }
+        let sort = line.sort();
+        match sort.tag() {
+          Btor2SortTag::Bitvec => {
+            if let Btor2SortContent::Bitvec { width } = sort.content() {
+              // bitvec with one bit set to 1
+              let zero = BitVector::zeros(width as usize);
+              let one = BitVector::inc(&zero);
+              _env.set(id.try_into().unwrap(), Value::BitVector(one));
+            };
             Ok(())
           }
-          Btor2SortTag::Array => Err(error::InterpError::Unsupported(format!(
-            "{:?}",
-            line.sort().tag()
-          ))),
-        }
-      }
-      btor2tools::Btor2Tag::Ones => match line.sort().tag() {
-        Btor2SortTag::Bitvec => {
-          if let Btor2SortContent::Bitvec { width } = line.sort().content() {
-            let bv = BitVector::ones(width.try_into().unwrap());
-            _env.set(id.try_into().unwrap(), Value::BitVector(bv));
-          }
-          Ok(())
-        }
-        Btor2SortTag::Array => Err(error::InterpError::Unsupported(format!(
-          "{:?}",
-          line.sort().tag()
-        ))),
-      },
-      btor2tools::Btor2Tag::Zero => match line.sort().tag() {
-        Btor2SortTag::Bitvec => {
-          if let Btor2SortContent::Bitvec { width } = line.sort().content() {
-            let bv = BitVector::zeros(width.try_into().unwrap());
-            _env.set(id.try_into().unwrap(), Value::BitVector(bv));
-          }
-          Ok(())
-        }
-        Btor2SortTag::Array => Err(error::InterpError::Unsupported(format!(
-          "{:?}",
-          line.sort().tag()
-        ))),
-      },
+          Btor2SortTag::Array => Err(error::InterpError::Unsupported(format!("{:?}", sort.tag()))),
+        }
+      }
+      btor2tools::Btor2Tag::Ones => Ok(()),
+      btor2tools::Btor2Tag::Zero => Ok(()),
 
       // indexed
-      btor2tools::Btor2Tag::Sext => {
-        let sort = line.sort();
-        match sort.tag() {
-          Btor2SortTag::Bitvec => {
-            assert_eq!(line.args().len(), 2);
-            let arg1 = _env.get(line.args()[0] as usize);
-            let new_width = line.args()[1] as usize;
-            if let Btor2SortContent::Bitvec { width } = line.sort().content() {
-              if let Value::BitVector(arg1) = arg1 {
-                if arg1.width() + new_width != width as usize {
-                  return Err(error::InterpError::Unsupported(format!(
-                    "Extension of {:?} is not supported",
-                    arg1
-                  )));
-                }
-                let bv2 = BitVector::sign_extend(arg1, new_width);
-                _env.set(id.try_into().unwrap(), Value::BitVector(bv2));
-                Ok(())
-              } else {
-                Err(error::InterpError::Unsupported(format!(
-                  "Extension of {:?} is not supported",
-                  arg1
-                )))
-              }
-            } else {
-              Err(error::InterpError::Unsupported(format!(
-                "Extension of {:?} is not supported",
-                arg1
-              )))
-            }
-          }
-          Btor2SortTag::Array => Err(error::InterpError::Unsupported(format!(
-            "{:?}",
-            line.sort().tag()
-          ))),
-        }
-      }
-      btor2tools::Btor2Tag::Uext => {
-        let sort = line.sort();
-        match sort.tag() {
-          Btor2SortTag::Bitvec => {
-            assert_eq!(line.args().len(), 2);
-            let arg1 = _env.get(line.args()[0] as usize);
-            let new_width = line.args()[1] as usize;
-            if let Btor2SortContent::Bitvec { width } = line.sort().content() {
-              if let Value::BitVector(arg1) = arg1 {
-                if arg1.width() + new_width != width as usize {
-                  return Err(error::InterpError::Unsupported(format!(
-                    "Extension of {:?} is not supported",
-                    arg1
-                  )));
-                }
-                let bv2 = BitVector::zero_extend(arg1, new_width);
-                _env.set(id.try_into().unwrap(), Value::BitVector(bv2));
-                Ok(())
-              } else {
-                Err(error::InterpError::Unsupported(format!(
-                  "Extension of {:?} is not supported",
-                  arg1
-                )))
-              }
-            } else {
-              Err(error::InterpError::Unsupported(format!(
-                "Extension of {:?} is not supported",
-                arg1
-              )))
-            }
-          }
-          Btor2SortTag::Array => Err(error::InterpError::Unsupported(format!(
-            "{:?}",
-            line.sort().tag()
-          ))),
-        }
-      }
-      btor2tools::Btor2Tag::Slice => {
-        let sort = line.sort();
-        match sort.tag() {
-          Btor2SortTag::Bitvec => {
-            assert_eq!(line.args().len(), 3);
-            let arg1 = _env.get(line.args()[0] as usize);
-            let u = line.args()[1] as usize;
-            let l: usize = line.args()[2] as usize;
-            if let Btor2SortContent::Bitvec { width } = line.sort().content() {
-              if let Value::BitVector(arg1) = arg1 {
-                if (u - l) + 1 != width as usize {
-                  return Err(error::InterpError::Unsupported(format!(
-                    "Slicing of {:?} is not supported",
-                    arg1
-                  )));
-                }
-                let bv2 = BitVector::slice(arg1, l, u);
-                _env.set(id.try_into().unwrap(), Value::BitVector(bv2));
-                Ok(())
-              } else {
-                Err(error::InterpError::Unsupported(format!(
-                  "Slicing of {:?} is not supported",
-                  arg1
-                )))
-              }
-            } else {
-              Err(error::InterpError::Unsupported(format!(
-                "Slicing of {:?} is not supported",
-                arg1
-              )))
-            }
-          }
-          Btor2SortTag::Array => Err(error::InterpError::Unsupported(format!(
-            "{:?}",
-            line.sort().tag()
-          ))),
-        }
-      }
+      btor2tools::Btor2Tag::Sext => Ok(()),
+      btor2tools::Btor2Tag::Uext => Ok(()),
+      btor2tools::Btor2Tag::Slice => Ok(()),
 
       // unary
       btor2tools::Btor2Tag::Not => {
@@ -1357,7 +1118,6 @@
         Ok(())
       }
 
-<<<<<<< HEAD
       // binary - rotate, shift
       btor2tools::Btor2Tag::Rol => {
         assert_eq!(line.args().len(), 2);
@@ -1372,27 +1132,10 @@
             "Rol of {:?} and {:?} is not supported",
             arg1, arg2
           )));
-=======
-      btor2tools::Btor2Tag::One => {
-        let _intval: BigInt = One::one();
-        match line.sort().tag() {
-          Btor2SortTag::Bitvec => {
-            if let Btor2SortContent::Bitvec { width } = line.sort().content() {
-              let bv = BitVector::one(width.try_into().unwrap());
-              _env.set(id.try_into().unwrap(), Value::BitVector(bv));
-            }
-            Ok(())
-          }
-          Btor2SortTag::Array => Err(error::InterpError::Unsupported(format!(
-            "{:?}",
-            line.sort().tag()
-          ))),
->>>>>>> 9129fc98
-        }
-
-        Ok(())
-      }
-<<<<<<< HEAD
+        }
+
+        Ok(())
+      }
       btor2tools::Btor2Tag::Ror => {
         assert_eq!(line.args().len(), 2);
         let arg1 = _env.get(line.args()[0] as usize);
@@ -1431,565 +1174,6 @@
         assert_eq!(line.args().len(), 2);
         let arg1 = _env.get(line.args()[0] as usize);
         let arg2 = _env.get(line.args()[1] as usize);
-=======
-      btor2tools::Btor2Tag::Ones => match line.sort().tag() {
-        Btor2SortTag::Bitvec => {
-          if let Btor2SortContent::Bitvec { width } = line.sort().content() {
-            let bv = BitVector::ones(width.try_into().unwrap());
-            _env.set(id.try_into().unwrap(), Value::BitVector(bv));
-          }
-          Ok(())
-        }
-        Btor2SortTag::Array => Err(error::InterpError::Unsupported(format!(
-          "{:?}",
-          line.sort().tag()
-        ))),
-      },
-      btor2tools::Btor2Tag::Zero => match line.sort().tag() {
-        Btor2SortTag::Bitvec => {
-          if let Btor2SortContent::Bitvec { width } = line.sort().content() {
-            let bv = BitVector::zeros(width.try_into().unwrap());
-            _env.set(id.try_into().unwrap(), Value::BitVector(bv));
-          }
-          Ok(())
-        }
-        Btor2SortTag::Array => Err(error::InterpError::Unsupported(format!(
-          "{:?}",
-          line.sort().tag()
-        ))),
-      },
-
-      // indexed
-      btor2tools::Btor2Tag::Sext => {
-        let sort = line.sort();
-        match sort.tag() {
-          Btor2SortTag::Bitvec => {
-            assert_eq!(line.args().len(), 2);
-            let arg1 = _env.get(line.args()[0] as usize);
-            let new_width = line.args()[1] as usize;
-            if let Btor2SortContent::Bitvec { width } = line.sort().content() {
-              if let Value::BitVector(arg1) = arg1 {
-                if arg1.width() + new_width != width as usize {
-                  return Err(error::InterpError::Unsupported(format!(
-                    "Extension of {:?} is not supported",
-                    arg1
-                  )));
-                }
-                let bv2 = BitVector::sign_extend(arg1, new_width);
-                _env.set(id.try_into().unwrap(), Value::BitVector(bv2));
-                Ok(())
-              } else {
-                Err(error::InterpError::Unsupported(format!(
-                  "Extension of {:?} is not supported",
-                  arg1
-                )))
-              }
-            } else {
-              Err(error::InterpError::Unsupported(format!(
-                "Extension of {:?} is not supported",
-                arg1
-              )))
-            }
-          }
-          Btor2SortTag::Array => Err(error::InterpError::Unsupported(format!(
-            "{:?}",
-            line.sort().tag()
-          ))),
-        }
-      }
-      btor2tools::Btor2Tag::Uext => {
-        let sort = line.sort();
-        match sort.tag() {
-          Btor2SortTag::Bitvec => {
-            assert_eq!(line.args().len(), 2);
-            let arg1 = _env.get(line.args()[0] as usize);
-            let new_width = line.args()[1] as usize;
-            if let Btor2SortContent::Bitvec { width } = line.sort().content() {
-              if let Value::BitVector(arg1) = arg1 {
-                if arg1.width() + new_width != width as usize {
-                  return Err(error::InterpError::Unsupported(format!(
-                    "Extension of {:?} is not supported",
-                    arg1
-                  )));
-                }
-                let bv2 = BitVector::zero_extend(arg1, new_width);
-                _env.set(id.try_into().unwrap(), Value::BitVector(bv2));
-                Ok(())
-              } else {
-                Err(error::InterpError::Unsupported(format!(
-                  "Extension of {:?} is not supported",
-                  arg1
-                )))
-              }
-            } else {
-              Err(error::InterpError::Unsupported(format!(
-                "Extension of {:?} is not supported",
-                arg1
-              )))
-            }
-          }
-          Btor2SortTag::Array => Err(error::InterpError::Unsupported(format!(
-            "{:?}",
-            line.sort().tag()
-          ))),
-        }
-      }
-      btor2tools::Btor2Tag::Slice => {
-        let sort = line.sort();
-        match sort.tag() {
-          Btor2SortTag::Bitvec => {
-            assert_eq!(line.args().len(), 3);
-            let arg1 = _env.get(line.args()[0] as usize);
-            let u = line.args()[1] as usize;
-            let l: usize = line.args()[2] as usize;
-            if let Btor2SortContent::Bitvec { width } = line.sort().content() {
-              if let Value::BitVector(arg1) = arg1 {
-                if (u - l) + 1 != width as usize {
-                  return Err(error::InterpError::Unsupported(format!(
-                    "Slicing of {:?} is not supported",
-                    arg1
-                  )));
-                }
-                let bv2 = BitVector::slice(arg1, l, u);
-                _env.set(id.try_into().unwrap(), Value::BitVector(bv2));
-                Ok(())
-              } else {
-                Err(error::InterpError::Unsupported(format!(
-                  "Slicing of {:?} is not supported",
-                  arg1
-                )))
-              }
-            } else {
-              Err(error::InterpError::Unsupported(format!(
-                "Slicing of {:?} is not supported",
-                arg1
-              )))
-            }
-          }
-          Btor2SortTag::Array => Err(error::InterpError::Unsupported(format!(
-            "{:?}",
-            line.sort().tag()
-          ))),
-        }
-      }
-
-      // unary
-      btor2tools::Btor2Tag::Not => {
-        let sort = line.sort();
-        match sort.tag() {
-          Btor2SortTag::Bitvec => {
-            assert_eq!(line.args().len(), 1);
-            let arg1 = _env.get(line.args()[0] as usize);
-            if let Btor2SortContent::Bitvec { width } = line.sort().content() {
-              if let Value::BitVector(arg1) = arg1 {
-                if (width as usize) != arg1.width() {
-                  return Err(error::InterpError::BadFuncArgWidth(
-                    "arg1".to_string(),
-                    width.try_into().unwrap(),
-                    arg1.width(),
-                  ));
-                }
-                let bv2 = BitVector::not(arg1);
-                _env.set(id.try_into().unwrap(), Value::BitVector(bv2));
-                Ok(())
-              } else {
-                Err(error::InterpError::Unsupported(format!(
-                  "Not of {:?} is not supported",
-                  arg1
-                )))
-              }
-            } else {
-              Err(error::InterpError::Unsupported(format!(
-                "Not of {:?} is not supported",
-                arg1
-              )))
-            }
-          }
-          Btor2SortTag::Array => Err(error::InterpError::Unsupported(format!(
-            "{:?}",
-            line.sort().tag()
-          ))),
-        }
-      }
-      btor2tools::Btor2Tag::Inc => {
-        let sort = line.sort();
-        match sort.tag() {
-          Btor2SortTag::Bitvec => {
-            assert_eq!(line.args().len(), 1);
-            let arg1 = _env.get(line.args()[0] as usize);
-            if let Btor2SortContent::Bitvec { width } = line.sort().content() {
-              if let Value::BitVector(arg1) = arg1 {
-                if (width as usize) != arg1.width() {
-                  return Err(error::InterpError::BadFuncArgWidth(
-                    "arg1".to_string(),
-                    width.try_into().unwrap(),
-                    arg1.width(),
-                  ));
-                }
-                let bv2 = BitVector::inc(arg1);
-                _env.set(id.try_into().unwrap(), Value::BitVector(bv2));
-                Ok(())
-              } else {
-                Err(error::InterpError::Unsupported(format!(
-                  "Inc of {:?} is not supported",
-                  arg1
-                )))
-              }
-            } else {
-              Err(error::InterpError::Unsupported(format!(
-                "Inc of {:?} is not supported",
-                arg1
-              )))
-            }
-          }
-          Btor2SortTag::Array => Err(error::InterpError::Unsupported(format!(
-            "{:?}",
-            line.sort().tag()
-          ))),
-        }
-      }
-      btor2tools::Btor2Tag::Dec => {
-        let sort = line.sort();
-        match sort.tag() {
-          Btor2SortTag::Bitvec => {
-            assert_eq!(line.args().len(), 1);
-            let arg1 = _env.get(line.args()[0] as usize);
-            if let Btor2SortContent::Bitvec { width } = line.sort().content() {
-              if let Value::BitVector(arg1) = arg1 {
-                if (width as usize) != arg1.width() {
-                  return Err(error::InterpError::BadFuncArgWidth(
-                    "arg1".to_string(),
-                    width.try_into().unwrap(),
-                    arg1.width(),
-                  ));
-                }
-                let bv2 = BitVector::dec(arg1);
-                _env.set(id.try_into().unwrap(), Value::BitVector(bv2));
-                Ok(())
-              } else {
-                Err(error::InterpError::Unsupported(format!(
-                  "Dec of {:?} is not supported",
-                  arg1
-                )))
-              }
-            } else {
-              Err(error::InterpError::Unsupported(format!(
-                "Dec of {:?} is not supported",
-                arg1
-              )))
-            }
-          }
-          Btor2SortTag::Array => Err(error::InterpError::Unsupported(format!(
-            "{:?}",
-            line.sort().tag()
-          ))),
-        }
-      }
-      btor2tools::Btor2Tag::Neg => {
-        let sort = line.sort();
-        match sort.tag() {
-          Btor2SortTag::Bitvec => {
-            assert_eq!(line.args().len(), 1);
-            let arg1 = _env.get(line.args()[0] as usize);
-            if let Btor2SortContent::Bitvec { width } = line.sort().content() {
-              if let Value::BitVector(arg1) = arg1 {
-                if (width as usize) != arg1.width() {
-                  return Err(error::InterpError::BadFuncArgWidth(
-                    "arg1".to_string(),
-                    width.try_into().unwrap(),
-                    arg1.width(),
-                  ));
-                }
-                let bv2 = BitVector::neg(arg1);
-                _env.set(id.try_into().unwrap(), Value::BitVector(bv2));
-                Ok(())
-              } else {
-                Err(error::InterpError::Unsupported(format!(
-                  "Neg of {:?} is not supported",
-                  arg1
-                )))
-              }
-            } else {
-              Err(error::InterpError::Unsupported(format!(
-                "Neg of {:?} is not supported",
-                arg1
-              )))
-            }
-          }
-          Btor2SortTag::Array => Err(error::InterpError::Unsupported(format!(
-            "{:?}",
-            line.sort().tag()
-          ))),
-        }
-      }
-      btor2tools::Btor2Tag::Redand => {
-        let sort = line.sort();
-        match sort.tag() {
-          Btor2SortTag::Bitvec => {
-            assert_eq!(line.args().len(), 1);
-            let arg1 = _env.get(line.args()[0] as usize);
-            if let Btor2SortContent::Bitvec { width } = line.sort().content() {
-              if let Value::BitVector(arg1) = arg1 {
-                if (width as usize) != 1 {
-                  return Err(error::InterpError::BadFuncArgWidth(
-                    "arg1".to_string(),
-                    1,
-                    arg1.width(),
-                  ));
-                }
-                let bv2 = BitVector::from_bool(BitVector::redand(arg1));
-                _env.set(id.try_into().unwrap(), Value::BitVector(bv2));
-                Ok(())
-              } else {
-                Err(error::InterpError::Unsupported(format!(
-                  "Redand of {:?} is not supported",
-                  arg1
-                )))
-              }
-            } else {
-              Err(error::InterpError::Unsupported(format!(
-                "Redand of {:?} is not supported",
-                arg1
-              )))
-            }
-          }
-          Btor2SortTag::Array => Err(error::InterpError::Unsupported(format!(
-            "{:?}",
-            line.sort().tag()
-          ))),
-        }
-      }
-      btor2tools::Btor2Tag::Redor => {
-        let sort = line.sort();
-        match sort.tag() {
-          Btor2SortTag::Bitvec => {
-            assert_eq!(line.args().len(), 1);
-            let arg1 = _env.get(line.args()[0] as usize);
-            if let Btor2SortContent::Bitvec { width } = line.sort().content() {
-              if let Value::BitVector(arg1) = arg1 {
-                if (width as usize) != 1 {
-                  return Err(error::InterpError::BadFuncArgWidth(
-                    "arg1".to_string(),
-                    1,
-                    arg1.width(),
-                  ));
-                }
-                let bv2 = BitVector::from_bool(BitVector::redor(arg1));
-                _env.set(id.try_into().unwrap(), Value::BitVector(bv2));
-                Ok(())
-              } else {
-                Err(error::InterpError::Unsupported(format!(
-                  "Redor of {:?} is not supported",
-                  arg1
-                )))
-              }
-            } else {
-              Err(error::InterpError::Unsupported(format!(
-                "Redor of {:?} is not supported",
-                arg1
-              )))
-            }
-          }
-          Btor2SortTag::Array => Err(error::InterpError::Unsupported(format!(
-            "{:?}",
-            line.sort().tag()
-          ))),
-        }
-      }
-      btor2tools::Btor2Tag::Redxor => {
-        let sort = line.sort();
-        match sort.tag() {
-          Btor2SortTag::Bitvec => {
-            assert_eq!(line.args().len(), 1);
-            let arg1 = _env.get(line.args()[0] as usize);
-            if let Btor2SortContent::Bitvec { width } = line.sort().content() {
-              if let Value::BitVector(arg1) = arg1 {
-                if (width as usize) != 1 {
-                  return Err(error::InterpError::BadFuncArgWidth(
-                    "arg1".to_string(),
-                    1,
-                    arg1.width(),
-                  ));
-                }
-                let bv2 = BitVector::from_bool(BitVector::redxor(arg1));
-                _env.set(id.try_into().unwrap(), Value::BitVector(bv2));
-                Ok(())
-              } else {
-                Err(error::InterpError::Unsupported(format!(
-                  "Redxor of {:?} is not supported",
-                  arg1
-                )))
-              }
-            } else {
-              Err(error::InterpError::Unsupported(format!(
-                "Redxor of {:?} is not supported",
-                arg1
-              )))
-            }
-          }
-          Btor2SortTag::Array => Err(error::InterpError::Unsupported(format!(
-            "{:?}",
-            line.sort().tag()
-          ))),
-        }
-      }
-
-      // binary - boolean
-      btor2tools::Btor2Tag::Iff => {
-        let sort = line.sort();
-        match sort.tag() {
-          Btor2SortTag::Bitvec => {
-            assert_eq!(line.args().len(), 2);
-            let arg1 = _env.get(line.args()[0] as usize);
-            let arg2 = _env.get(line.args()[1] as usize);
-            if let Btor2SortContent::Bitvec { width } = line.sort().content() {
-              if let (Value::BitVector(arg1), Value::BitVector(arg2)) = (arg1, arg2) {
-                if (width as usize) != 1 || arg1.width() != 1 || arg2.width() != 1 {
-                  return Err(error::InterpError::BadFuncArgWidth(
-                    "arg1".to_string(),
-                    1,
-                    arg1.width(),
-                  ));
-                }
-                let bv2 = BitVector::from_bool(BitVector::iff(arg1, arg2));
-                _env.set(id.try_into().unwrap(), Value::BitVector(bv2));
-                Ok(())
-              } else {
-                Err(error::InterpError::Unsupported(format!(
-                  "Iff of {:?}, {:?} is not supported",
-                  arg1, arg2
-                )))
-              }
-            } else {
-              Err(error::InterpError::Unsupported(format!(
-                "Iff of {:?}, {:?} is not supported",
-                arg1, arg2
-              )))
-            }
-          }
-          Btor2SortTag::Array => Err(error::InterpError::Unsupported(format!(
-            "{:?}",
-            line.sort().tag()
-          ))),
-        }
-      }
-      btor2tools::Btor2Tag::Implies => {
-        let sort = line.sort();
-        match sort.tag() {
-          Btor2SortTag::Bitvec => {
-            assert_eq!(line.args().len(), 2);
-            let arg1 = _env.get(line.args()[0] as usize);
-            let arg2 = _env.get(line.args()[1] as usize);
-            if let Btor2SortContent::Bitvec { width } = line.sort().content() {
-              if let (Value::BitVector(arg1), Value::BitVector(arg2)) = (arg1, arg2) {
-                if (width as usize) != 1 || arg1.width() != 1 || arg2.width() != 1 {
-                  return Err(error::InterpError::BadFuncArgWidth(
-                    "arg1".to_string(),
-                    1,
-                    arg1.width(),
-                  ));
-                }
-                let bv2 = BitVector::from_bool(BitVector::implies(arg1, arg2));
-                _env.set(id.try_into().unwrap(), Value::BitVector(bv2));
-                Ok(())
-              } else {
-                Err(error::InterpError::Unsupported(format!(
-                  "Implies of {:?}, {:?} is not supported",
-                  arg1, arg2
-                )))
-              }
-            } else {
-              Err(error::InterpError::Unsupported(format!(
-                "Implies of {:?}, {:?} is not supported",
-                arg1, arg2
-              )))
-            }
-          }
-          Btor2SortTag::Array => Err(error::InterpError::Unsupported(format!(
-            "{:?}",
-            line.sort().tag()
-          ))),
-        }
-      }
-
-      // binary - (dis)equality
-      btor2tools::Btor2Tag::Eq => {
-        let sort = line.sort();
-        match sort.tag() {
-          Btor2SortTag::Bitvec => {
-            assert_eq!(line.args().len(), 2);
-            let arg1 = _env.get(line.args()[0] as usize);
-            let arg2 = _env.get(line.args()[1] as usize);
-            if let Btor2SortContent::Bitvec { width } = line.sort().content() {
-              if width != 1 {
-                return Err(error::InterpError::BadFuncArgWidth(
-                  "sid".to_string(),
-                  1,
-                  width.try_into().unwrap(),
-                ));
-              }
-              if let (Value::BitVector(arg1), Value::BitVector(arg2)) = (arg1, arg2) {
-                let bv2 = BitVector::from_bool(BitVector::equals(arg1, arg2));
-                _env.set(id.try_into().unwrap(), Value::BitVector(bv2));
-                Ok(())
-              } else {
-                Err(error::InterpError::Unsupported(format!(
-                  "Eq of {:?}, {:?} is not supported",
-                  arg1, arg2
-                )))
-              }
-            } else {
-              Err(error::InterpError::Unsupported(format!(
-                "Eq of {:?}, {:?} is not supported",
-                arg1, arg2
-              )))
-            }
-          }
-          Btor2SortTag::Array => Err(error::InterpError::Unsupported(format!(
-            "{:?}",
-            line.sort().tag()
-          ))),
-        }
-      }
-      btor2tools::Btor2Tag::Neq => {
-        let sort = line.sort();
-        match sort.tag() {
-          Btor2SortTag::Bitvec => {
-            assert_eq!(line.args().len(), 2);
-            let arg1 = _env.get(line.args()[0] as usize);
-            let arg2 = _env.get(line.args()[1] as usize);
-            if let Btor2SortContent::Bitvec { width } = line.sort().content() {
-              if width != 1 {
-                return Err(error::InterpError::BadFuncArgWidth(
-                  "sid".to_string(),
-                  1,
-                  width.try_into().unwrap(),
-                ));
-              }
-              if let (Value::BitVector(arg1), Value::BitVector(arg2)) = (arg1, arg2) {
-                let bv2 = BitVector::from_bool(BitVector::neq(arg1, arg2));
-                _env.set(id.try_into().unwrap(), Value::BitVector(bv2));
-                Ok(())
-              } else {
-                Err(error::InterpError::Unsupported(format!(
-                  "Neq of {:?}, {:?} is not supported",
-                  arg1, arg2
-                )))
-              }
-            } else {
-              Err(error::InterpError::Unsupported(format!(
-                "Neq of {:?}, {:?} is not supported",
-                arg1, arg2
-              )))
-            }
-          }
-          Btor2SortTag::Array => Err(error::InterpError::Unsupported(format!(
-            "{:?}",
-            line.sort().tag()
-          ))),
-        }
-      }
->>>>>>> 9129fc98
 
         if let (Value::BitVector(arg1), Value::BitVector(arg2)) = (arg1, arg2) {
           let result = BitVector::sra(arg1, arg2);
@@ -2049,7 +1233,6 @@
         } else {
           return Err(error::InterpError::Unsupported(format!(
             "Multiplication of {:?} and {:?} is not supported",
-<<<<<<< HEAD
             arg1, arg2
           )));
         }
@@ -2125,8 +1308,6 @@
         } else {
           return Err(error::InterpError::Unsupported(format!(
             "Urem of {:?} and {:?} is not supported",
-=======
->>>>>>> 9129fc98
             arg1, arg2
           )));
         }
