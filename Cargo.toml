[package]
name = "btor2i"
version = "0.1.0"
authors = ["Justin Ngai <jn537@cornell.edu>"]
edition = "2021"

# See more keys and their definitions at https://doc.rust-lang.org/cargo/reference/manifest.html

[dependencies]
clap = { version = "4.4.7", features = ["derive"] }
num-bigint = "0.4.4"
num-traits = "0.2.17"
<<<<<<< HEAD
bitvector = "0.1.5"
=======
>>>>>>> 2a330395
bitvec = "1.0.1"
tempfile = "3.8.1"
thiserror = "1.0.50"

[dependencies.btor2tools]
path = "btor2tools.rs"

[profile.release]
debug = true<|MERGE_RESOLUTION|>--- conflicted
+++ resolved
@@ -10,10 +10,6 @@
 clap = { version = "4.4.7", features = ["derive"] }
 num-bigint = "0.4.4"
 num-traits = "0.2.17"
-<<<<<<< HEAD
-bitvector = "0.1.5"
-=======
->>>>>>> 2a330395
 bitvec = "1.0.1"
 tempfile = "3.8.1"
 thiserror = "1.0.50"
